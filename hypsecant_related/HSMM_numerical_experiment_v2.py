# -*- coding: utf-8 -*-
# ---
# jupyter:
#   jupytext:
#     formats: ipynb,py
#     text_representation:
#       extension: .py
#       format_name: light
#       format_version: '1.4'
#       jupytext_version: 1.2.4
#   kernelspec:
#     display_name: Python 3
#     language: python
#     name: python3
# ---

# %load_ext autoreload
# %autoreload 2
# %matplotlib inline

# # HSMMの性能比較の数値実験

import sys
sys.path.append("../lib")

# +
import math

from IPython.core.display import display, Markdown, Latex
import numpy as np
import matplotlib.pyplot as plt
import seaborn as sns
from scipy.special import gammaln, psi
from scipy.stats import norm, t, cauchy, laplace, gumbel_r, gamma, skewnorm, pareto, multivariate_normal, kurtosis, skew
from typing import Callable
from sklearn.mixture import BayesianGaussianMixture
from sklearn.datasets import load_iris, load_wine, load_breast_cancer

from HyperbolicSecantMixtureModelVB import HyperbolicSecantMixtureVB
from learning import GaussianMixtureModelVB
from util import GaussianMixtureModel, HyperbolicSecantMixtureModel, StudentMixtureModel, LaplaceMixtureModel, GumbelMixtureModel
# -

# # 問題設定

# ## 真の分布の設定
# + データ生成分布は変更しますが、混合比, 中心, scaleは同じものを流用

true_ratio = np.array([0.33, 0.33, 0.34])
true_delta = 0
true_s = np.array([[2, 2], [0.5, 0.5], [1, 1]])
true_b = np.array([[2, 4], [-4, -2], [0, 0]])
true_param = dict()
true_param["ratio"] = true_ratio
true_param["mean"] = true_b
true_param["precision"] = true_s
true_param["scale"] = np.array([np.diag(1/np.sqrt(true_s[k,:])) for k in range(len(true_ratio))])
K0 = len(true_ratio)
M = true_b.shape[1]

# ## Learning setting:

# +
### 学習データの数
n = 400

### テストデータの数
N = 10000

### データの出方の個数
ndataset = 50

### 事前分布のハイパーパラメータ
pri_params = {
    "pri_alpha": 0.1,
    "pri_beta": 0.001,
    "pri_gamma": M+2,
    "pri_delta": 1
}

### データ生成の回数
data_seed_start = 201907
data_seeds = np.arange(start = data_seed_start, stop = data_seed_start + ndataset, step = 1)

### 学習モデルの初期値の乱数 -> データseedにoffsetを加えたものを使う
learning_num = 10
learning_seed_offset = 100

### 繰り返しアルゴリズムの繰り返し回数
learning_iteration = 1000

### 学習モデルのコンポーネントの数
K = np.array([5, 3])
# -

# # 性能評価
# + 1連の流れ
#     1. データ生成する
#     1. 学習を行う
#     1. 精度評価を行う
#     1. 1に戻って再度計算

# # コンポーネントの分布が正規分布の場合

# +
gerror_gmm_diag = np.zeros(len(data_seeds))
cklerror_gmm_diag = np.zeros(len(data_seeds))
c01error_gmm_diag = np.zeros(len(data_seeds))

gerror_gmm_cov = np.zeros(len(data_seeds))
cklerror_gmm_cov = np.zeros(len(data_seeds))
c01error_gmm_cov = np.zeros(len(data_seeds))

gerror_hsmm = np.zeros(len(data_seeds))
cklerror_hsmm = np.zeros(len(data_seeds))
c01error_hsmm = np.zeros(len(data_seeds))

for i, data_seed in enumerate(data_seeds):
    ### データを生成する
    (train_X, train_label, train_label_arg) = GaussianMixtureModel.rvs(true_ratio, true_b, true_s, size = n, data_seed = data_seed)
    (test_X, test_label, test_label_arg) = GaussianMixtureModel.rvs(true_ratio, true_b, true_s, size = N)
    
    gmm_diag_obj = GaussianMixtureModelVB(K = K[0],
                                     pri_alpha = pri_params["pri_alpha"], pri_beta = pri_params["pri_beta"], pri_gamma = pri_params["pri_gamma"], pri_delta = pri_params["pri_delta"], 
                                     iteration = 1000, restart_num=learning_num, learning_seed=data_seed + learning_seed_offset, method = "diag")
    gmm_diag_obj.fit(train_X)
    
    gmm_cov_obj = GaussianMixtureModelVB(K = K[0],
                                     pri_alpha = pri_params["pri_alpha"], pri_beta = pri_params["pri_beta"], pri_gamma = pri_params["pri_gamma"], pri_delta = pri_params["pri_delta"], 
                                     iteration = 1000, restart_num=learning_num, learning_seed=data_seed + learning_seed_offset, method = "full")
    gmm_cov_obj.fit(train_X)
    
    hsmm_obj = HyperbolicSecantMixtureVB(K = K[0],                                     
                                         pri_alpha = pri_params["pri_alpha"], pri_beta = pri_params["pri_beta"], pri_gamma = pri_params["pri_gamma"], pri_delta = pri_params["pri_delta"], 
                                         iteration = 1000, restart_num=learning_num, learning_seed=data_seed + learning_seed_offset)
    hsmm_obj.fit(train_X)
    posterior_true_logprob = GaussianMixtureModel().latent_posterior_logprob(train_X, true_ratio, true_b, true_s)
    cklerror_gmm_diag[i] = gmm_diag_obj.score_latent_kl(posterior_true_logprob)[0]/len(train_X)
    cklerror_gmm_cov[i] = gmm_cov_obj.score_latent_kl(posterior_true_logprob)[0]/len(train_X)
    cklerror_hsmm[i] = hsmm_obj.score_latent_kl(posterior_true_logprob)[0]/len(train_X)
    
    c01error_gmm_diag[i] = gmm_diag_obj.score_clustering(train_label_arg)[0]/len(train_X)
    c01error_gmm_cov[i] = gmm_cov_obj.score_clustering(train_label_arg)[0]/len(train_X)
    c01error_hsmm[i] = hsmm_obj.score_clustering(train_label_arg)[0]/len(train_X)
    
    true_empirical_entropy = -GaussianMixtureModel.logpdf(test_X, true_ratio, true_b, true_s)
    gerror_gmm_diag[i] = (-true_empirical_entropy - gmm_diag_obj.predict_logproba(test_X))/len(test_X)
    gerror_gmm_cov[i] = (-true_empirical_entropy - gmm_cov_obj.predict_logproba(test_X))/len(test_X)
    gerror_hsmm[i] = (-true_empirical_entropy - hsmm_obj.predict_logproba(test_X))/len(test_X)
# -


print(f"""
gerror_gmm_diag: {gerror_gmm_diag.mean()},
gerror_gmm_cov: {gerror_gmm_cov.mean()},
gerror_hsmm: {gerror_hsmm.mean()},
cklerror_gmm_diag: {cklerror_gmm_diag.mean()},
cklerror_gmm_cov: {cklerror_gmm_cov.mean()},
cklerror_hsmm: {cklerror_hsmm.mean()},
c01error_gmm_diag: {c01error_gmm_diag.mean()},
c01error_gmm_cov: {c01error_gmm_cov.mean()},
c01error_hsmm: {c01error_hsmm.mean()}
""")

for k in np.unique(train_label_arg):
    train_ind = np.where(train_label_arg == k)[0]
    plt.scatter(train_X[train_ind,0], train_X[train_ind,1])

# +
est_label_prob = gmm_diag_obj.result_["u_xi"]
est_label_arg = np.argmax(est_label_prob, axis = 1)

### 色をtrueと揃えるための処理
fitted_est_label_arg = np.zeros(len(est_label_arg))
fitted_est_label_arg[np.where(est_label_arg == 0)[0]] = 2
fitted_est_label_arg[np.where(est_label_arg == 2)[0]] = 0
fitted_est_label_arg[np.where(est_label_arg == 1)[0]] = 1

for k in np.unique(fitted_est_label_arg):
    train_ind = np.where(fitted_est_label_arg == k)[0]
    plt.scatter(train_X[train_ind,0], train_X[train_ind,1])
plt.show()

# +
est_label_prob = hsmm_obj.result_["u_xi"]
est_label_arg = np.argmax(est_label_prob, axis = 1)

### 色をtrueと揃えるための処理
fitted_est_label_arg = est_label_arg.copy()
fitted_est_label_arg[np.where(est_label_arg == 0)[0]] = 2
fitted_est_label_arg[np.where(est_label_arg == 2)[0]] = 0
fitted_est_label_arg[np.where(est_label_arg == 3)[0]] = 1

for k in np.unique(fitted_est_label_arg):
    train_ind = np.where(fitted_est_label_arg == k)[0]
    plt.scatter(train_X[train_ind,0], train_X[train_ind,1])
plt.show()
# -

# # コンポーネントの分布が双曲線正割分布の場合

# +
gerror_gmm_diag = np.zeros(len(data_seeds))
cklerror_gmm_diag = np.zeros(len(data_seeds))
c01error_gmm_diag = np.zeros(len(data_seeds))

gerror_gmm_cov = np.zeros(len(data_seeds))
cklerror_gmm_cov = np.zeros(len(data_seeds))
c01error_gmm_cov = np.zeros(len(data_seeds))

gerror_hsmm = np.zeros(len(data_seeds))
cklerror_hsmm = np.zeros(len(data_seeds))
c01error_hsmm = np.zeros(len(data_seeds))
for i, data_seed in enumerate(data_seeds):
    ### データを生成する
    (train_X, train_label, train_label_arg) = HyperbolicSecantMixtureModel.rvs(true_ratio, true_b, true_s, size = n, data_seed = data_seed)
    (test_X, test_label, test_label_arg) = HyperbolicSecantMixtureModel.rvs(true_ratio, true_b, true_s, size = N)
    
    gmm_diag_obj = GaussianMixtureModelVB(K = K[0],
                                     pri_alpha = pri_params["pri_alpha"], pri_beta = pri_params["pri_beta"], pri_gamma = pri_params["pri_gamma"], pri_delta = pri_params["pri_delta"], 
                                     iteration = 1000, restart_num=learning_num, learning_seed=data_seed + learning_seed_offset, method = "diag")
    gmm_diag_obj.fit(train_X)
    
    gmm_cov_obj = GaussianMixtureModelVB(K = K[0],
                                     pri_alpha = pri_params["pri_alpha"], pri_beta = pri_params["pri_beta"], pri_gamma = pri_params["pri_gamma"], pri_delta = pri_params["pri_delta"], 
                                     iteration = 1000, restart_num=learning_num, learning_seed=data_seed + learning_seed_offset, method = "full")
    gmm_cov_obj.fit(train_X)
    
    hsmm_obj = HyperbolicSecantMixtureVB(K = K[0],                                     
                                         pri_alpha = pri_params["pri_alpha"], pri_beta = pri_params["pri_beta"], pri_gamma = pri_params["pri_gamma"], pri_delta = pri_params["pri_delta"], 
                                         iteration = 1000, restart_num=learning_num, learning_seed=data_seed + learning_seed_offset)
    hsmm_obj.fit(train_X)
    
    posterior_true_logprob = HyperbolicSecantMixtureModel().latent_posterior_logprob(train_X, true_ratio, true_b, true_s)
    cklerror_gmm_diag[i] = gmm_diag_obj.score_latent_kl(posterior_true_logprob)[0]/len(train_X)
    cklerror_gmm_cov[i] = gmm_cov_obj.score_latent_kl(posterior_true_logprob)[0]/len(train_X)
    cklerror_hsmm[i] = hsmm_obj.score_latent_kl(posterior_true_logprob)[0]/len(train_X)
    
    c01error_gmm_diag[i] = gmm_diag_obj.score_clustering(train_label_arg)[0]/len(train_X)
    c01error_gmm_cov[i] = gmm_cov_obj.score_clustering(train_label_arg)[0]/len(train_X)
    c01error_hsmm[i] = hsmm_obj.score_clustering(train_label_arg)[0]/len(train_X)
    
    true_empirical_entropy = -HyperbolicSecantMixtureModel.logpdf(test_X, true_ratio, true_b, true_s)
    gerror_gmm_diag[i] = (-true_empirical_entropy - gmm_diag_obj.predict_logproba(test_X))/len(test_X)
    gerror_gmm_cov[i] = (-true_empirical_entropy - gmm_cov_obj.predict_logproba(test_X))/len(test_X)
    gerror_hsmm[i] = (-true_empirical_entropy - hsmm_obj.predict_logproba(test_X))/len(test_X)
# -

print(f"""
gerror_gmm_diag: {gerror_gmm_diag.mean()},
gerror_gmm_cov: {gerror_gmm_cov.mean()},
gerror_hsmm: {gerror_hsmm.mean()},
cklerror_gmm_diag: {cklerror_gmm_diag.mean()},
cklerror_gmm_cov: {cklerror_gmm_cov.mean()},
cklerror_hsmm: {cklerror_hsmm.mean()},
c01error_gmm_diag: {c01error_gmm_diag.mean()},
c01error_gmm_cov: {c01error_gmm_cov.mean()},
c01error_hsmm: {c01error_hsmm.mean()}
""")

for k in np.unique(train_label_arg):
    train_ind = np.where(train_label_arg == k)[0]
    plt.scatter(train_X[train_ind,0], train_X[train_ind,1])

# +
est_label_prob = gmm_diag_obj.result_["u_xi"]
est_label_arg = np.argmax(est_label_prob, axis = 1)

### 色をtrueと揃えるための処理
fitted_est_label_arg = np.zeros(len(est_label_arg))
fitted_est_label_arg[np.where(est_label_arg == 4)[0]] = 2
fitted_est_label_arg[np.where(est_label_arg == 2)[0]] = 0
fitted_est_label_arg[np.where(est_label_arg == 1)[0]] = 1
fitted_est_label_arg[np.where(est_label_arg == 3)[0]] = 3

for k in np.unique(fitted_est_label_arg):
    train_ind = np.where(fitted_est_label_arg == k)[0]
    plt.scatter(train_X[train_ind,0], train_X[train_ind,1])
plt.show()

# +
est_label_prob = hsmm_obj.result_["u_xi"]
est_label_arg = np.argmax(est_label_prob, axis = 1)

### 色をtrueと揃えるための処理
fitted_est_label_arg = est_label_arg.copy()
fitted_est_label_arg[np.where(est_label_arg == 0)[0]] = 0
fitted_est_label_arg[np.where(est_label_arg == 2)[0]] = 2
fitted_est_label_arg[np.where(est_label_arg == 4)[0]] = 1

for k in np.unique(fitted_est_label_arg):
    train_ind = np.where(fitted_est_label_arg == k)[0]
    plt.scatter(train_X[train_ind,0], train_X[train_ind,1])
plt.show()
# -

# # コンポーネントの分布がt分布の場合
# + $\nu = 3$の場合(期待値や分散が有限の場合)

# +
gerror_gmm_diag = np.zeros(len(data_seeds))
cklerror_gmm_diag = np.zeros(len(data_seeds))
c01error_gmm_diag = np.zeros(len(data_seeds))

gerror_gmm_cov = np.zeros(len(data_seeds))
cklerror_gmm_cov = np.zeros(len(data_seeds))
c01error_gmm_cov = np.zeros(len(data_seeds))

gerror_hsmm = np.zeros(len(data_seeds))
cklerror_hsmm = np.zeros(len(data_seeds))
c01error_hsmm = np.zeros(len(data_seeds))

true_df = 3
for i, data_seed in enumerate(data_seeds):
    ### データを生成する
    (train_X, train_label, train_label_arg) = StudentMixtureModel.rvs(true_ratio, true_b, true_s, size = n, data_seed = data_seed, df = true_df)
    (test_X, test_label, test_label_arg) = StudentMixtureModel.rvs(true_ratio, true_b, true_s, size = N, df = true_df)
    
    gmm_diag_obj = GaussianMixtureModelVB(K = K[0],
                                     pri_alpha = pri_params["pri_alpha"], pri_beta = pri_params["pri_beta"], pri_gamma = pri_params["pri_gamma"], pri_delta = pri_params["pri_delta"], 
                                     iteration = 1000, restart_num=learning_num, learning_seed=data_seed + learning_seed_offset, method = "diag")
    gmm_diag_obj.fit(train_X)
    
    gmm_cov_obj = GaussianMixtureModelVB(K = K[0],
                                     pri_alpha = pri_params["pri_alpha"], pri_beta = pri_params["pri_beta"], pri_gamma = pri_params["pri_gamma"], pri_delta = pri_params["pri_delta"], 
                                     iteration = 1000, restart_num=learning_num, learning_seed=data_seed + learning_seed_offset, method = "full")
    gmm_cov_obj.fit(train_X)
    
    hsmm_obj = HyperbolicSecantMixtureVB(K = K[0],                                     
                                         pri_alpha = pri_params["pri_alpha"], pri_beta = pri_params["pri_beta"], pri_gamma = pri_params["pri_gamma"], pri_delta = pri_params["pri_delta"], 
                                         iteration = 1000, restart_num=learning_num, learning_seed=data_seed + learning_seed_offset)
    hsmm_obj.fit(train_X)
    
    posterior_true_logprob = StudentMixtureModel().latent_posterior_logprob(train_X, true_ratio, true_b, true_s, df = true_df)
    cklerror_gmm_diag[i] = gmm_diag_obj.score_latent_kl(posterior_true_logprob)[0]/len(train_X)
    cklerror_gmm_cov[i] = gmm_cov_obj.score_latent_kl(posterior_true_logprob)[0]/len(train_X)
    cklerror_hsmm[i] = hsmm_obj.score_latent_kl(posterior_true_logprob)[0]/len(train_X)
    
    c01error_gmm_diag[i] = gmm_diag_obj.score_clustering(train_label_arg)[0]/len(train_X)
    c01error_gmm_cov[i] = gmm_cov_obj.score_clustering(train_label_arg)[0]/len(train_X)
    c01error_hsmm[i] = hsmm_obj.score_clustering(train_label_arg)[0]/len(train_X)
    
    true_empirical_entropy = -StudentMixtureModel.logpdf(test_X, true_ratio, true_b, true_s, df = true_df)
    gerror_gmm_diag[i] = (-true_empirical_entropy - gmm_diag_obj.predict_logproba(test_X))/len(test_X)
    gerror_gmm_cov[i] = (-true_empirical_entropy - gmm_cov_obj.predict_logproba(test_X))/len(test_X)
    gerror_hsmm[i] = (-true_empirical_entropy - hsmm_obj.predict_logproba(test_X))/len(test_X)
# -

print(f"""
gerror_gmm_diag: {gerror_gmm_diag.mean()},
gerror_gmm_cov: {gerror_gmm_cov.mean()},
gerror_hsmm: {gerror_hsmm.mean()},
cklerror_gmm_diag: {cklerror_gmm_diag.mean()},
cklerror_gmm_cov: {cklerror_gmm_cov.mean()},
cklerror_hsmm: {cklerror_hsmm.mean()},
c01error_gmm_diag: {c01error_gmm_diag.mean()},
c01error_gmm_cov: {c01error_gmm_cov.mean()},
c01error_hsmm: {c01error_hsmm.mean()}
""")

for k in np.unique(train_label_arg):
    train_ind = np.where(train_label_arg == k)[0]
    plt.scatter(train_X[train_ind,0], train_X[train_ind,1])

# +
est_label_prob = gmm_diag_obj.result_["u_xi"]
est_label_arg = np.argmax(est_label_prob, axis = 1)

### 色をtrueと揃えるための処理
fitted_est_label_arg = np.zeros(len(est_label_arg))
fitted_est_label_arg[np.where(est_label_arg == 0)[0]] = 2
fitted_est_label_arg[np.where(est_label_arg == 3)[0]] = 0
fitted_est_label_arg[np.where(est_label_arg == 4)[0]] = 1

for k in np.unique(fitted_est_label_arg):
    train_ind = np.where(fitted_est_label_arg == k)[0]
    plt.scatter(train_X[train_ind,0], train_X[train_ind,1])
plt.show()

# +
est_label_prob = hsmm_obj.result_["u_xi"]
est_label_arg = np.argmax(est_label_prob, axis = 1)

### 色をtrueと揃えるための処理
fitted_est_label_arg = est_label_arg.copy()
fitted_est_label_arg[np.where(est_label_arg == 0)[0]] = 0
fitted_est_label_arg[np.where(est_label_arg == 3)[0]] = 2
fitted_est_label_arg[np.where(est_label_arg == 4)[0]] = 1

for k in np.unique(fitted_est_label_arg):
    train_ind = np.where(fitted_est_label_arg == k)[0]
    plt.scatter(train_X[train_ind,0], train_X[train_ind,1])
plt.show()

# +
est_label_prob = gmm_cov_obj.result_["u_xi"]
est_label_arg = np.argmax(est_label_prob, axis = 1)

### 色をtrueと揃えるための処理
fitted_est_label_arg = est_label_arg.copy()
fitted_est_label_arg[np.where(est_label_arg == 1)[0]] = 0
fitted_est_label_arg[np.where(est_label_arg == 2)[0]] = 3
fitted_est_label_arg[np.where(est_label_arg == 3)[0]] = 1
fitted_est_label_arg[np.where(est_label_arg == 4)[0]] = 2

for k in np.unique(fitted_est_label_arg):
    train_ind = np.where(fitted_est_label_arg == k)[0]
    plt.scatter(train_X[train_ind,0], train_X[train_ind,1])
plt.show()
# -

# # コンポーネントの分布がt分布の場合
<<<<<<< HEAD
# + $\nu = 1.5$の場合(分散無限, 期待値有限の場合)
=======
# + $\nu = 1.9$の場合
>>>>>>> bd4ef650

# +
gerror_gmm_diag = np.zeros(len(data_seeds))
cklerror_gmm_diag = np.zeros(len(data_seeds))
c01error_gmm_diag = np.zeros(len(data_seeds))

gerror_gmm_cov = np.zeros(len(data_seeds))
cklerror_gmm_cov = np.zeros(len(data_seeds))
c01error_gmm_cov = np.zeros(len(data_seeds))

gerror_hsmm = np.zeros(len(data_seeds))
cklerror_hsmm = np.zeros(len(data_seeds))
c01error_hsmm = np.zeros(len(data_seeds))

<<<<<<< HEAD
true_df = 1.5
for i, data_seed in enumerate(data_seeds):
    ### データを生成する
    (train_X, train_label, train_label_arg) = StudentMixtureModel.rvs(true_ratio, true_b, true_s, size = n, data_seed = data_seed, df = true_df)
    (test_X, test_label, test_label_arg) = StudentMixtureModel.rvs(true_ratio, true_b, true_s, size = N, df = true_df)
    
    gmm_diag_obj = GaussianMixtureModelVB(K = K[0],
                                     pri_alpha = pri_params["pri_alpha"], pri_beta = pri_params["pri_beta"], pri_gamma = pri_params["pri_gamma"], pri_delta = pri_params["pri_delta"], 
                                     iteration = 1000, restart_num=learning_num, learning_seed=data_seed + learning_seed_offset, method = "diag")
    gmm_diag_obj.fit(train_X)
    
    gmm_cov_obj = GaussianMixtureModelVB(K = K[0],
                                     pri_alpha = pri_params["pri_alpha"], pri_beta = pri_params["pri_beta"], pri_gamma = pri_params["pri_gamma"], pri_delta = pri_params["pri_delta"], 
                                     iteration = 1000, restart_num=learning_num, learning_seed=data_seed + learning_seed_offset, method = "full")
    gmm_cov_obj.fit(train_X)
    
    hsmm_obj = HyperbolicSecantMixtureVB(K = K[0],                                     
                                         pri_alpha = pri_params["pri_alpha"], pri_beta = pri_params["pri_beta"], pri_gamma = pri_params["pri_gamma"], pri_delta = pri_params["pri_delta"], 
                                         iteration = 1000, restart_num=learning_num, learning_seed=data_seed + learning_seed_offset)
    hsmm_obj.fit(train_X)
    
    posterior_true_logprob = StudentMixtureModel().latent_posterior_logprob(train_X, true_ratio, true_b, true_s, df = true_df)
    cklerror_gmm_diag[i] = gmm_diag_obj.score_latent_kl(posterior_true_logprob)[0]/len(train_X)
    cklerror_gmm_cov[i] = gmm_cov_obj.score_latent_kl(posterior_true_logprob)[0]/len(train_X)
    cklerror_hsmm[i] = hsmm_obj.score_latent_kl(posterior_true_logprob)[0]/len(train_X)
    
    c01error_gmm_diag[i] = gmm_diag_obj.score_clustering(train_label_arg)[0]/len(train_X)
    c01error_gmm_cov[i] = gmm_cov_obj.score_clustering(train_label_arg)[0]/len(train_X)
    c01error_hsmm[i] = hsmm_obj.score_clustering(train_label_arg)[0]/len(train_X)
    
    true_empirical_entropy = -StudentMixtureModel.logpdf(test_X, true_ratio, true_b, true_s, df = true_df)
    gerror_gmm_diag[i] = (-true_empirical_entropy - gmm_diag_obj.predict_logproba(test_X))/len(test_X)
    gerror_gmm_cov[i] = (-true_empirical_entropy - gmm_cov_obj.predict_logproba(test_X))/len(test_X)
    gerror_hsmm[i] = (-true_empirical_entropy - hsmm_obj.predict_logproba(test_X))/len(test_X)
# -

print(f"""
gerror_gmm_diag: {gerror_gmm_diag.mean()},
gerror_gmm_cov: {gerror_gmm_cov.mean()},
gerror_hsmm: {gerror_hsmm.mean()},
cklerror_gmm_diag: {cklerror_gmm_diag.mean()},
cklerror_gmm_cov: {cklerror_gmm_cov.mean()},
cklerror_hsmm: {cklerror_hsmm.mean()},
c01error_gmm_diag: {c01error_gmm_diag.mean()},
c01error_gmm_cov: {c01error_gmm_cov.mean()},
c01error_hsmm: {c01error_hsmm.mean()}
""")

for k in np.unique(train_label_arg):
    train_ind = np.where(train_label_arg == k)[0]
    plt.scatter(train_X[train_ind,0], train_X[train_ind,1])

train_label_arg

# +
est_label_prob = gmm_diag_obj.result_["u_xi"]
est_label_arg = np.argmax(est_label_prob, axis = 1)

### 色をtrueと揃えるための処理
fitted_est_label_arg = np.zeros(len(est_label_arg))
fitted_est_label_arg[np.where(est_label_arg == 2)[0]] = 1
fitted_est_label_arg[np.where(est_label_arg == 4)[0]] = 2
fitted_est_label_arg[np.where(est_label_arg == 1)[0]] = 0

for k in np.unique(fitted_est_label_arg):
    train_ind = np.where(fitted_est_label_arg == k)[0]
    plt.scatter(train_X[train_ind,0], train_X[train_ind,1])
plt.show()

# +
est_label_prob = hsmm_obj.result_["u_xi"]
est_label_arg = np.argmax(est_label_prob, axis = 1)

### 色をtrueと揃えるための処理
fitted_est_label_arg = est_label_arg.copy()
fitted_est_label_arg[np.where(est_label_arg == 1)[0]] = 1
fitted_est_label_arg[np.where(est_label_arg == 3)[0]] = 2
fitted_est_label_arg[np.where(est_label_arg == 4)[0]] = 0

for k in np.unique(fitted_est_label_arg):
    train_ind = np.where(fitted_est_label_arg == k)[0]
    plt.scatter(train_X[train_ind,0], train_X[train_ind,1])
plt.show()

# +
est_label_prob = gmm_cov_obj.result_["u_xi"]
est_label_arg = np.argmax(est_label_prob, axis = 1)

### 色をtrueと揃えるための処理
fitted_est_label_arg = est_label_arg.copy()
fitted_est_label_arg[np.where(est_label_arg == 3)[0]] = 0
fitted_est_label_arg[np.where(est_label_arg == 1)[0]] = 2
fitted_est_label_arg[np.where(est_label_arg == 2)[0]] = 1

for k in np.unique(fitted_est_label_arg):
    train_ind = np.where(fitted_est_label_arg == k)[0]
    plt.scatter(train_X[train_ind,0], train_X[train_ind,1])
plt.show()
# -

# # コンポーネントの分布がt分布の場合
# + $\nu = 1$の場合(分散なし, 期待値なしの場合)

# +
gerror_gmm_diag = np.zeros(len(data_seeds))
cklerror_gmm_diag = np.zeros(len(data_seeds))
c01error_gmm_diag = np.zeros(len(data_seeds))

gerror_gmm_cov = np.zeros(len(data_seeds))
cklerror_gmm_cov = np.zeros(len(data_seeds))
c01error_gmm_cov = np.zeros(len(data_seeds))

gerror_hsmm = np.zeros(len(data_seeds))
cklerror_hsmm = np.zeros(len(data_seeds))
c01error_hsmm = np.zeros(len(data_seeds))

true_df = 1
=======
true_df = 1.9
>>>>>>> bd4ef650
for i, data_seed in enumerate(data_seeds):
    ### データを生成する
    (train_X, train_label, train_label_arg) = StudentMixtureModel.rvs(true_ratio, true_b, true_s, size = n, data_seed = data_seed, df = true_df)
    (test_X, test_label, test_label_arg) = StudentMixtureModel.rvs(true_ratio, true_b, true_s, size = N, df = true_df)
    
    gmm_diag_obj = GaussianMixtureModelVB(K = K[0],
                                     pri_alpha = pri_params["pri_alpha"], pri_beta = pri_params["pri_beta"], pri_gamma = pri_params["pri_gamma"], pri_delta = pri_params["pri_delta"], 
                                     iteration = 1000, restart_num=learning_num, learning_seed=data_seed + learning_seed_offset, method = "diag")
    gmm_diag_obj.fit(train_X)
    
    gmm_cov_obj = GaussianMixtureModelVB(K = K[0],
                                     pri_alpha = pri_params["pri_alpha"], pri_beta = pri_params["pri_beta"], pri_gamma = pri_params["pri_gamma"], pri_delta = pri_params["pri_delta"], 
                                     iteration = 1000, restart_num=learning_num, learning_seed=data_seed + learning_seed_offset, method = "full")
    gmm_cov_obj.fit(train_X)
    
    hsmm_obj = HyperbolicSecantMixtureVB(K = K[0],                                     
                                         pri_alpha = pri_params["pri_alpha"], pri_beta = pri_params["pri_beta"], pri_gamma = pri_params["pri_gamma"], pri_delta = pri_params["pri_delta"], 
                                         iteration = 1000, restart_num=learning_num, learning_seed=data_seed + learning_seed_offset)
    hsmm_obj.fit(train_X)
    
    posterior_true_logprob = StudentMixtureModel().latent_posterior_logprob(train_X, true_ratio, true_b, true_s, df = true_df)
    cklerror_gmm_diag[i] = gmm_diag_obj.score_latent_kl(posterior_true_logprob)[0]/len(train_X)
    cklerror_gmm_cov[i] = gmm_cov_obj.score_latent_kl(posterior_true_logprob)[0]/len(train_X)
    cklerror_hsmm[i] = hsmm_obj.score_latent_kl(posterior_true_logprob)[0]/len(train_X)
    
    c01error_gmm_diag[i] = gmm_diag_obj.score_clustering(train_label_arg)[0]/len(train_X)
    c01error_gmm_cov[i] = gmm_cov_obj.score_clustering(train_label_arg)[0]/len(train_X)
    c01error_hsmm[i] = hsmm_obj.score_clustering(train_label_arg)[0]/len(train_X)
    
    true_empirical_entropy = -StudentMixtureModel.logpdf(test_X, true_ratio, true_b, true_s, df = true_df)
    gerror_gmm_diag[i] = (-true_empirical_entropy - gmm_diag_obj.predict_logproba(test_X))/len(test_X)
    gerror_gmm_cov[i] = (-true_empirical_entropy - gmm_cov_obj.predict_logproba(test_X))/len(test_X)
    gerror_hsmm[i] = (-true_empirical_entropy - hsmm_obj.predict_logproba(test_X))/len(test_X)
# -

print(f"""
gerror_gmm_diag: {gerror_gmm_diag.mean()},
gerror_gmm_cov: {gerror_gmm_cov.mean()},
gerror_hsmm: {gerror_hsmm.mean()},
cklerror_gmm_diag: {cklerror_gmm_diag.mean()},
cklerror_gmm_cov: {cklerror_gmm_cov.mean()},
cklerror_hsmm: {cklerror_hsmm.mean()},
c01error_gmm_diag: {c01error_gmm_diag.mean()},
c01error_gmm_cov: {c01error_gmm_cov.mean()},
c01error_hsmm: {c01error_hsmm.mean()}
""")

for k in np.unique(train_label_arg):
    train_ind = np.where(train_label_arg == k)[0]
    plt.scatter(train_X[train_ind,0], train_X[train_ind,1])

# +
est_label_prob = gmm_diag_obj.result_["u_xi"]
est_label_arg = np.argmax(est_label_prob, axis = 1)

### 色をtrueと揃えるための処理
fitted_est_label_arg = np.zeros(len(est_label_arg))
fitted_est_label_arg[np.where(est_label_arg == 0)[0]] = 2
fitted_est_label_arg[np.where(est_label_arg == 3)[0]] = 0
fitted_est_label_arg[np.where(est_label_arg == 4)[0]] = 1

for k in np.unique(fitted_est_label_arg):
    train_ind = np.where(fitted_est_label_arg == k)[0]
    plt.scatter(train_X[train_ind,0], train_X[train_ind,1])
plt.show()

# +
est_label_prob = hsmm_obj.result_["u_xi"]
est_label_arg = np.argmax(est_label_prob, axis = 1)

### 色をtrueと揃えるための処理
fitted_est_label_arg = est_label_arg.copy()
fitted_est_label_arg[np.where(est_label_arg == 0)[0]] = 0
fitted_est_label_arg[np.where(est_label_arg == 3)[0]] = 2
fitted_est_label_arg[np.where(est_label_arg == 4)[0]] = 1

for k in np.unique(fitted_est_label_arg):
    train_ind = np.where(fitted_est_label_arg == k)[0]
    plt.scatter(train_X[train_ind,0], train_X[train_ind,1])
plt.show()

# +
est_label_prob = gmm_cov_obj.result_["u_xi"]
est_label_arg = np.argmax(est_label_prob, axis = 1)

### 色をtrueと揃えるための処理
fitted_est_label_arg = est_label_arg.copy()
fitted_est_label_arg[np.where(est_label_arg == 1)[0]] = 0
fitted_est_label_arg[np.where(est_label_arg == 2)[0]] = 3
fitted_est_label_arg[np.where(est_label_arg == 3)[0]] = 1
fitted_est_label_arg[np.where(est_label_arg == 4)[0]] = 2

for k in np.unique(fitted_est_label_arg):
    train_ind = np.where(fitted_est_label_arg == k)[0]
    plt.scatter(train_X[train_ind,0], train_X[train_ind,1])
plt.show()
# -

<<<<<<< HEAD
kurtosis(train_X)

=======
>>>>>>> bd4ef650
# # コンポーネントの分布がラプラス分布の場合

# +
gerror_gmm_diag = np.zeros(len(data_seeds))
cklerror_gmm_diag = np.zeros(len(data_seeds))
c01error_gmm_diag = np.zeros(len(data_seeds))

gerror_gmm_cov = np.zeros(len(data_seeds))
cklerror_gmm_cov = np.zeros(len(data_seeds))
c01error_gmm_cov = np.zeros(len(data_seeds))

gerror_hsmm = np.zeros(len(data_seeds))
cklerror_hsmm = np.zeros(len(data_seeds))
c01error_hsmm = np.zeros(len(data_seeds))

for i, data_seed in enumerate(data_seeds):
    ### データを生成する
    (train_X, train_label, train_label_arg) = LaplaceMixtureModel.rvs(true_ratio, true_b, true_s, size = n, data_seed = data_seed)
    (test_X, test_label, test_label_arg) = LaplaceMixtureModel.rvs(true_ratio, true_b, true_s, size = N)
    
    gmm_diag_obj = GaussianMixtureModelVB(K = K[0],
                                     pri_alpha = pri_params["pri_alpha"], pri_beta = pri_params["pri_beta"], pri_gamma = pri_params["pri_gamma"], pri_delta = pri_params["pri_delta"], 
                                     iteration = 1000, restart_num=learning_num, learning_seed=data_seed + learning_seed_offset, method = "diag")
    gmm_diag_obj.fit(train_X)
    
    gmm_cov_obj = GaussianMixtureModelVB(K = K[0],
                                     pri_alpha = pri_params["pri_alpha"], pri_beta = pri_params["pri_beta"], pri_gamma = pri_params["pri_gamma"], pri_delta = pri_params["pri_delta"], 
                                     iteration = 1000, restart_num=learning_num, learning_seed=data_seed + learning_seed_offset, method = "full")
    gmm_cov_obj.fit(train_X)
    
    hsmm_obj = HyperbolicSecantMixtureVB(K = K[0],                                     
                                         pri_alpha = pri_params["pri_alpha"], pri_beta = pri_params["pri_beta"], pri_gamma = pri_params["pri_gamma"], pri_delta = pri_params["pri_delta"], 
                                         iteration = 1000, restart_num=learning_num, learning_seed=data_seed + learning_seed_offset)
    hsmm_obj.fit(train_X)
    
    posterior_true_logprob = LaplaceMixtureModel().latent_posterior_logprob(train_X, true_ratio, true_b, true_s)
    cklerror_gmm_diag[i] = gmm_diag_obj.score_latent_kl(posterior_true_logprob)[0]/len(train_X)
    cklerror_gmm_cov[i] = gmm_cov_obj.score_latent_kl(posterior_true_logprob)[0]/len(train_X)
    cklerror_hsmm[i] = hsmm_obj.score_latent_kl(posterior_true_logprob)[0]/len(train_X)
    
    c01error_gmm_diag[i] = gmm_diag_obj.score_clustering(train_label_arg)[0]/len(train_X)
    c01error_gmm_cov[i] = gmm_cov_obj.score_clustering(train_label_arg)[0]/len(train_X)
    c01error_hsmm[i] = hsmm_obj.score_clustering(train_label_arg)[0]/len(train_X)
    
    true_empirical_entropy = -LaplaceMixtureModel.logpdf(test_X, true_ratio, true_b, true_s)
    gerror_gmm_diag[i] = (-true_empirical_entropy - gmm_diag_obj.predict_logproba(test_X))/len(test_X)
    gerror_gmm_cov[i] = (-true_empirical_entropy - gmm_cov_obj.predict_logproba(test_X))/len(test_X)
    gerror_hsmm[i] = (-true_empirical_entropy - hsmm_obj.predict_logproba(test_X))/len(test_X)
# -

print(f"""
gerror_gmm_diag: {gerror_gmm_diag.mean()},
gerror_gmm_cov: {gerror_gmm_cov.mean()},
gerror_hsmm: {gerror_hsmm.mean()},
cklerror_gmm_diag: {cklerror_gmm_diag.mean()},
cklerror_gmm_cov: {cklerror_gmm_cov.mean()},
cklerror_hsmm: {cklerror_hsmm.mean()},
c01error_gmm_diag: {c01error_gmm_diag.mean()},
c01error_gmm_cov: {c01error_gmm_cov.mean()},
c01error_hsmm: {c01error_hsmm.mean()}
""")

for k in np.unique(train_label_arg):
    train_ind = np.where(train_label_arg == k)[0]
    plt.scatter(train_X[train_ind,0], train_X[train_ind,1])

# +
est_label_prob = gmm_diag_obj.result_["u_xi"]
est_label_arg = np.argmax(est_label_prob, axis = 1)

### 色をtrueと揃えるための処理
fitted_est_label_arg = np.zeros(len(est_label_arg))
fitted_est_label_arg[np.where(est_label_arg == 1)[0]] = 0
fitted_est_label_arg[np.where(est_label_arg == 2)[0]] = 1
fitted_est_label_arg[np.where(est_label_arg == 3)[0]] = 2
fitted_est_label_arg[np.where(est_label_arg == 4)[0]] = 3

for k in np.unique(fitted_est_label_arg):
    train_ind = np.where(fitted_est_label_arg == k)[0]
    plt.scatter(train_X[train_ind,0], train_X[train_ind,1])
plt.show()

# +
est_label_prob = hsmm_obj.result_["u_xi"]
est_label_arg = np.argmax(est_label_prob, axis = 1)

### 色をtrueと揃えるための処理
fitted_est_label_arg = est_label_arg.copy()
fitted_est_label_arg[np.where(est_label_arg == 1)[0]] = 2
fitted_est_label_arg[np.where(est_label_arg == 2)[0]] = 0
fitted_est_label_arg[np.where(est_label_arg == 4)[0]] = 1

for k in np.unique(fitted_est_label_arg):
    train_ind = np.where(fitted_est_label_arg == k)[0]
    plt.scatter(train_X[train_ind,0], train_X[train_ind,1])
plt.show()

# +
est_label_prob = gmm_cov_obj.result_["u_xi"]
est_label_arg = np.argmax(est_label_prob, axis = 1)

### 色をtrueと揃えるための処理
fitted_est_label_arg = est_label_arg.copy()
fitted_est_label_arg[np.where(est_label_arg == 0)[0]] = 2
fitted_est_label_arg[np.where(est_label_arg == 1)[0]] = 3
fitted_est_label_arg[np.where(est_label_arg == 3)[0]] = 0
fitted_est_label_arg[np.where(est_label_arg == 4)[0]] = 1

for k in np.unique(fitted_est_label_arg):
    train_ind = np.where(fitted_est_label_arg == k)[0]
    plt.scatter(train_X[train_ind,0], train_X[train_ind,1])
plt.show()
# -

# # コンポーネントの分布がガンベル分布の場合

# +
gerror_gmm_diag = np.zeros(len(data_seeds))
cklerror_gmm_diag = np.zeros(len(data_seeds))
c01error_gmm_diag = np.zeros(len(data_seeds))

gerror_gmm_cov = np.zeros(len(data_seeds))
cklerror_gmm_cov = np.zeros(len(data_seeds))
c01error_gmm_cov = np.zeros(len(data_seeds))

gerror_hsmm = np.zeros(len(data_seeds))
cklerror_hsmm = np.zeros(len(data_seeds))
c01error_hsmm = np.zeros(len(data_seeds))

for i, data_seed in enumerate(data_seeds):
    ### データを生成する
    (train_X, train_label, train_label_arg) = GumbelMixtureModel.rvs(true_ratio, true_b, true_s, size = n, data_seed = data_seed)
    (test_X, test_label, test_label_arg) = GumbelMixtureModel.rvs(true_ratio, true_b, true_s, size = N)
    
    gmm_diag_obj = GaussianMixtureModelVB(K = K[0],
                                     pri_alpha = pri_params["pri_alpha"], pri_beta = pri_params["pri_beta"], pri_gamma = pri_params["pri_gamma"], pri_delta = pri_params["pri_delta"], 
                                     iteration = 1000, restart_num=learning_num, learning_seed=data_seed + learning_seed_offset, method = "diag")
    gmm_diag_obj.fit(train_X)
    
    gmm_cov_obj = GaussianMixtureModelVB(K = K[0],
                                     pri_alpha = pri_params["pri_alpha"], pri_beta = pri_params["pri_beta"], pri_gamma = pri_params["pri_gamma"], pri_delta = pri_params["pri_delta"], 
                                     iteration = 1000, restart_num=learning_num, learning_seed=data_seed + learning_seed_offset, method = "full")
    gmm_cov_obj.fit(train_X)
    
    hsmm_obj = HyperbolicSecantMixtureVB(K = K[0],                                     
                                         pri_alpha = pri_params["pri_alpha"], pri_beta = pri_params["pri_beta"], pri_gamma = pri_params["pri_gamma"], pri_delta = pri_params["pri_delta"], 
                                         iteration = 1000, restart_num=learning_num, learning_seed=data_seed + learning_seed_offset)
    hsmm_obj.fit(train_X)
    
    posterior_true_logprob = GumbelMixtureModel().latent_posterior_logprob(train_X, true_ratio, true_b, true_s)
    cklerror_gmm_diag[i] = gmm_diag_obj.score_latent_kl(posterior_true_logprob)[0]/len(train_X)
    cklerror_gmm_cov[i] = gmm_cov_obj.score_latent_kl(posterior_true_logprob)[0]/len(train_X)
    cklerror_hsmm[i] = hsmm_obj.score_latent_kl(posterior_true_logprob)[0]/len(train_X)
    
    c01error_gmm_diag[i] = gmm_diag_obj.score_clustering(train_label_arg)[0]/len(train_X)
    c01error_gmm_cov[i] = gmm_cov_obj.score_clustering(train_label_arg)[0]/len(train_X)
    c01error_hsmm[i] = hsmm_obj.score_clustering(train_label_arg)[0]/len(train_X)
    
    true_empirical_entropy = -GumbelMixtureModel.logpdf(test_X, true_ratio, true_b, true_s)
    gerror_gmm_diag[i] = (-true_empirical_entropy - gmm_diag_obj.predict_logproba(test_X))/len(test_X)
    gerror_gmm_cov[i] = (-true_empirical_entropy - gmm_cov_obj.predict_logproba(test_X))/len(test_X)
    gerror_hsmm[i] = (-true_empirical_entropy - hsmm_obj.predict_logproba(test_X))/len(test_X)
# -

print(f"""
gerror_gmm_diag: {gerror_gmm_diag.mean()},
gerror_gmm_cov: {gerror_gmm_cov.mean()},
gerror_hsmm: {gerror_hsmm.mean()},
cklerror_gmm_diag: {cklerror_gmm_diag.mean()},
cklerror_gmm_cov: {cklerror_gmm_cov.mean()},
cklerror_hsmm: {cklerror_hsmm.mean()},
c01error_gmm_diag: {c01error_gmm_diag.mean()},
c01error_gmm_cov: {c01error_gmm_cov.mean()},
c01error_hsmm: {c01error_hsmm.mean()}
""")

for k in np.unique(train_label_arg):
    train_ind = np.where(train_label_arg == k)[0]
    plt.scatter(train_X[train_ind,0], train_X[train_ind,1])

np.unique(est_label_arg)

# +
est_label_prob = gmm_diag_obj.result_["u_xi"]
est_label_arg = np.argmax(est_label_prob, axis = 1)

### 色をtrueと揃えるための処理
fitted_est_label_arg = np.zeros(len(est_label_arg))
fitted_est_label_arg[np.where(est_label_arg == 0)[0]] = 0
fitted_est_label_arg[np.where(est_label_arg == 1)[0]] = 3
fitted_est_label_arg[np.where(est_label_arg == 2)[0]] = 2
fitted_est_label_arg[np.where(est_label_arg == 3)[0]] = 1
fitted_est_label_arg[np.where(est_label_arg == 4)[0]] = 4

for k in np.unique(fitted_est_label_arg):
    train_ind = np.where(fitted_est_label_arg == k)[0]
    plt.scatter(train_X[train_ind,0], train_X[train_ind,1])
plt.show()

# +
est_label_prob = hsmm_obj.result_["u_xi"]
est_label_arg = np.argmax(est_label_prob, axis = 1)

### 色をtrueと揃えるための処理
fitted_est_label_arg = est_label_arg.copy()
fitted_est_label_arg[np.where(est_label_arg == 0)[0]] = 1
fitted_est_label_arg[np.where(est_label_arg == 1)[0]] = 2
fitted_est_label_arg[np.where(est_label_arg == 3)[0]] = 0

for k in np.unique(fitted_est_label_arg):
    train_ind = np.where(fitted_est_label_arg == k)[0]
    plt.scatter(train_X[train_ind,0], train_X[train_ind,1])
plt.show()
# -

np.unique(est_label_arg)

# +
est_label_prob = gmm_cov_obj.result_["u_xi"]
est_label_arg = np.argmax(est_label_prob, axis = 1)

### 色をtrueと揃えるための処理
fitted_est_label_arg = est_label_arg.copy()
fitted_est_label_arg[np.where(est_label_arg == 0)[0]] = 3
fitted_est_label_arg[np.where(est_label_arg == 1)[0]] = 0
fitted_est_label_arg[np.where(est_label_arg == 2)[0]] = 2
fitted_est_label_arg[np.where(est_label_arg == 3)[0]] = 1
fitted_est_label_arg[np.where(est_label_arg == 4)[0]] = 4

for k in np.unique(fitted_est_label_arg):
    train_ind = np.where(fitted_est_label_arg == k)[0]
    plt.scatter(train_X[train_ind,0], train_X[train_ind,1])
plt.show()
# -

# # For real data
# + Fisher's iris data are used.
# + generalization loss and 01 loss are calculated here.

skew(total_X)

kurtosis(total_X)

total_X.std(axis = 0)

total_X.mean(axis = 0)

for k in np.unique(train_label_arg):
    print(kurtosis(total_X[np.where(train_label_arg == k)[0],:]))

# +
# データを生成する
data = load_iris()
total_data = data.data
total_X = total_data**3
mean_val = total_data.mean(axis = 0)
std_val = total_data.std(axis = 0)
# total_X = ((total_data - mean_val)/std_val)**2

n = 150
N = total_X.shape[0] - n
shuffled_ind = np.random.permutation(n + N)
train_ind = shuffled_ind[:n]
test_ind = shuffled_ind[n:]

train_X = total_X[train_ind,:]
train_label_arg = data.target[train_ind]
test_X = total_X[test_ind,:]
test_label_arg = data.target[test_ind,]
n, M = train_X.shape

gmm_diag_obj = GaussianMixtureModelVB(K = K[0],
                                 pri_alpha = pri_params["pri_alpha"], pri_beta = pri_params["pri_beta"], pri_gamma = pri_params["pri_gamma"], pri_delta = pri_params["pri_delta"], 
                                 iteration = 1000, restart_num=learning_num, learning_seed=data_seed_start + learning_seed_offset, method = "diag")
gmm_diag_obj.fit(train_X)

gmm_cov_obj = GaussianMixtureModelVB(K = K[0],
                                 pri_alpha = pri_params["pri_alpha"], pri_beta = pri_params["pri_beta"], pri_gamma = M+2, pri_delta = pri_params["pri_delta"], 
                                 iteration = 1000, restart_num=learning_num, learning_seed=data_seed_start + learning_seed_offset, method = "full")
gmm_cov_obj.fit(train_X)

hsmm_obj = HyperbolicSecantMixtureVB(K = K[0],                                     
                                     pri_alpha = pri_params["pri_alpha"], pri_beta = pri_params["pri_beta"], pri_gamma = pri_params["pri_gamma"], pri_delta = pri_params["pri_delta"], 
                                     iteration = 1000, restart_num=learning_num, learning_seed=data_seed_start + learning_seed_offset)
hsmm_obj.fit(train_X)

c01error_gmm_diag = gmm_diag_obj.score_clustering(train_label_arg)[0]/len(train_X)
c01error_gmm_cov = gmm_cov_obj.score_clustering(train_label_arg)[0]/len(train_X)
c01error_hsmm = hsmm_obj.score_clustering(train_label_arg)[0]/len(train_X)

# gerror_gmm_diag = - gmm_diag_obj.predict_logproba(test_X)/len(test_X)
# gerror_gmm_cov=  - gmm_cov_obj.predict_logproba(test_X)/len(test_X)
# gerror_hsmm = - hsmm_obj.predict_logproba(test_X)/len(test_X)
# -

print(f"""
c01error_gmm_diag: {c01error_gmm_diag},
c01error_gmm_cov: {c01error_gmm_cov},
c01error_hsmm: {c01error_hsmm}
""")

# # For real data
# + wine data are used.
# + generalization loss and 01 loss are calculated here.

for k in np.unique(train_label_arg):
    print(kurtosis(total_X[np.where(train_label_arg == k)[0],:]))

# +
# データを生成する
data = load_wine()
total_data = data.data
mean_val = total_data.mean(axis = 0)
std_val = total_data.std(axis = 0)
total_X = (total_data - mean_val)/std_val
# total_X = total_X

n = 150
N = total_X.shape[0] - n
shuffled_ind = np.random.permutation(n + N)
train_ind = shuffled_ind[:n]
test_ind = shuffled_ind[n:]

train_X = total_X[train_ind,:]
train_label_arg = data.target[train_ind]
test_X = total_X[test_ind,:]
test_label_arg = data.target[test_ind,]
n, M = train_X.shape

gmm_diag_obj = GaussianMixtureModelVB(K = K[0],
                                 pri_alpha = pri_params["pri_alpha"], pri_beta = pri_params["pri_beta"], pri_gamma = pri_params["pri_gamma"], pri_delta = pri_params["pri_delta"], 
                                 iteration = 1000, restart_num=learning_num, learning_seed=data_seed_start + learning_seed_offset, method = "diag")
gmm_diag_obj.fit(train_X)

gmm_cov_obj = GaussianMixtureModelVB(K = K[0],
                                 pri_alpha = pri_params["pri_alpha"], pri_beta = pri_params["pri_beta"], pri_gamma = M+2, pri_delta = pri_params["pri_delta"], 
                                 iteration = 1000, restart_num=learning_num, learning_seed=data_seed_start + learning_seed_offset, method = "full")
gmm_cov_obj.fit(train_X)

hsmm_obj = HyperbolicSecantMixtureVB(K = K[0],                                     
                                     pri_alpha = pri_params["pri_alpha"], pri_beta = pri_params["pri_beta"], pri_gamma = pri_params["pri_gamma"], pri_delta = pri_params["pri_delta"], 
                                     iteration = 1000, restart_num=learning_num, learning_seed=data_seed_start + learning_seed_offset)
hsmm_obj.fit(train_X)

c01error_gmm_diag = gmm_diag_obj.score_clustering(train_label_arg)[0]/len(train_X)
c01error_gmm_cov = gmm_cov_obj.score_clustering(train_label_arg)[0]/len(train_X)
c01error_hsmm = hsmm_obj.score_clustering(train_label_arg)[0]/len(train_X)

gerror_gmm_diag = - gmm_diag_obj.predict_logproba(test_X)/len(test_X)
gerror_gmm_cov=  - gmm_cov_obj.predict_logproba(test_X)/len(test_X)
gerror_hsmm = - hsmm_obj.predict_logproba(test_X)/len(test_X)
# -

print(f"""
gerror_gmm_diag: {gerror_gmm_diag},
gerror_gmm_cov: {gerror_gmm_cov},
gerror_hsmm: {gerror_hsmm},
c01error_gmm_diag: {c01error_gmm_diag},
c01error_gmm_cov: {c01error_gmm_cov},
c01error_hsmm: {c01error_hsmm}
""")

# # For real data
# + breast cancer data
# + generalization loss and 01 loss are calculated here.

# +
# データを生成する
data = load_breast_cancer()
total_data = data.data
total_X = total_data
mean_val = total_data.mean(axis = 0)
std_val = total_data.std(axis = 0)
total_X = (total_data - mean_val)/std_val

n = 400
N = total_X.shape[0] - n
shuffled_ind = np.random.permutation(n + N)
train_ind = shuffled_ind[:n]
test_ind = shuffled_ind[n:]

train_X = total_X[train_ind,:]
train_label_arg = data.target[train_ind]
test_X = total_X[test_ind,:]
test_label_arg = data.target[test_ind,]
n, M = train_X.shape

gmm_diag_obj = GaussianMixtureModelVB(K = K[1],
                                 pri_alpha = pri_params["pri_alpha"], pri_beta = pri_params["pri_beta"], pri_gamma = pri_params["pri_gamma"], pri_delta = pri_params["pri_delta"], 
                                 iteration = 1000, restart_num=learning_num, learning_seed=data_seed_start + learning_seed_offset, method = "diag")
gmm_diag_obj.fit(train_X)

gmm_cov_obj = GaussianMixtureModelVB(K = K[1],
                                 pri_alpha = pri_params["pri_alpha"], pri_beta = pri_params["pri_beta"], pri_gamma = M + 2, pri_delta = pri_params["pri_delta"], 
                                 iteration = 1000, restart_num=learning_num, learning_seed=data_seed_start + learning_seed_offset, method = "full")
gmm_cov_obj.fit(train_X)

hsmm_obj = HyperbolicSecantMixtureVB(K = K[1],                                     
                                     pri_alpha = pri_params["pri_alpha"], pri_beta = pri_params["pri_beta"], pri_gamma = pri_params["pri_gamma"], pri_delta = pri_params["pri_delta"], 
                                     iteration = 1000, restart_num=learning_num, learning_seed=data_seed_start + learning_seed_offset)
hsmm_obj.fit(train_X)

c01error_gmm_diag = gmm_diag_obj.score_clustering(train_label_arg)[0]/len(train_X)
c01error_gmm_cov = gmm_cov_obj.score_clustering(train_label_arg)[0]/len(train_X)
c01error_hsmm = hsmm_obj.score_clustering(train_label_arg)[0]/len(train_X)

gerror_gmm_diag = - gmm_diag_obj.predict_logproba(test_X)/len(test_X)
gerror_gmm_cov=  - gmm_cov_obj.predict_logproba(test_X)/len(test_X)
gerror_hsmm = - hsmm_obj.predict_logproba(test_X)/len(test_X)
# -

print(f"""
gerror_gmm_diag: {gerror_gmm_diag},
gerror_gmm_cov: {gerror_gmm_cov},
gerror_hsmm: {gerror_hsmm},
c01error_gmm_diag: {c01error_gmm_diag},
c01error_gmm_cov: {c01error_gmm_cov},
c01error_hsmm: {c01error_hsmm}
""")<|MERGE_RESOLUTION|>--- conflicted
+++ resolved
@@ -7,7 +7,7 @@
 #       extension: .py
 #       format_name: light
 #       format_version: '1.4'
-#       jupytext_version: 1.2.4
+#       jupytext_version: 1.1.3
 #   kernelspec:
 #     display_name: Python 3
 #     language: python
@@ -295,7 +295,6 @@
 # -
 
 # # コンポーネントの分布がt分布の場合
-# + $\nu = 3$の場合(期待値や分散が有限の場合)
 
 # +
 gerror_gmm_diag = np.zeros(len(data_seeds))
@@ -410,11 +409,7 @@
 # -
 
 # # コンポーネントの分布がt分布の場合
-<<<<<<< HEAD
-# + $\nu = 1.5$の場合(分散無限, 期待値有限の場合)
-=======
 # + $\nu = 1.9$の場合
->>>>>>> bd4ef650
 
 # +
 gerror_gmm_diag = np.zeros(len(data_seeds))
@@ -429,8 +424,7 @@
 cklerror_hsmm = np.zeros(len(data_seeds))
 c01error_hsmm = np.zeros(len(data_seeds))
 
-<<<<<<< HEAD
-true_df = 1.5
+true_df = 1.9
 for i, data_seed in enumerate(data_seeds):
     ### データを生成する
     (train_X, train_label, train_label_arg) = StudentMixtureModel.rvs(true_ratio, true_b, true_s, size = n, data_seed = data_seed, df = true_df)
@@ -482,56 +476,54 @@
     train_ind = np.where(train_label_arg == k)[0]
     plt.scatter(train_X[train_ind,0], train_X[train_ind,1])
 
-train_label_arg
-
 # +
 est_label_prob = gmm_diag_obj.result_["u_xi"]
 est_label_arg = np.argmax(est_label_prob, axis = 1)
 
 ### 色をtrueと揃えるための処理
 fitted_est_label_arg = np.zeros(len(est_label_arg))
-fitted_est_label_arg[np.where(est_label_arg == 2)[0]] = 1
+fitted_est_label_arg[np.where(est_label_arg == 0)[0]] = 2
+fitted_est_label_arg[np.where(est_label_arg == 3)[0]] = 0
+fitted_est_label_arg[np.where(est_label_arg == 4)[0]] = 1
+
+for k in np.unique(fitted_est_label_arg):
+    train_ind = np.where(fitted_est_label_arg == k)[0]
+    plt.scatter(train_X[train_ind,0], train_X[train_ind,1])
+plt.show()
+
+# +
+est_label_prob = hsmm_obj.result_["u_xi"]
+est_label_arg = np.argmax(est_label_prob, axis = 1)
+
+### 色をtrueと揃えるための処理
+fitted_est_label_arg = est_label_arg.copy()
+fitted_est_label_arg[np.where(est_label_arg == 0)[0]] = 0
+fitted_est_label_arg[np.where(est_label_arg == 3)[0]] = 2
+fitted_est_label_arg[np.where(est_label_arg == 4)[0]] = 1
+
+for k in np.unique(fitted_est_label_arg):
+    train_ind = np.where(fitted_est_label_arg == k)[0]
+    plt.scatter(train_X[train_ind,0], train_X[train_ind,1])
+plt.show()
+
+# +
+est_label_prob = gmm_cov_obj.result_["u_xi"]
+est_label_arg = np.argmax(est_label_prob, axis = 1)
+
+### 色をtrueと揃えるための処理
+fitted_est_label_arg = est_label_arg.copy()
+fitted_est_label_arg[np.where(est_label_arg == 1)[0]] = 0
+fitted_est_label_arg[np.where(est_label_arg == 2)[0]] = 3
+fitted_est_label_arg[np.where(est_label_arg == 3)[0]] = 1
 fitted_est_label_arg[np.where(est_label_arg == 4)[0]] = 2
-fitted_est_label_arg[np.where(est_label_arg == 1)[0]] = 0
-
-for k in np.unique(fitted_est_label_arg):
-    train_ind = np.where(fitted_est_label_arg == k)[0]
-    plt.scatter(train_X[train_ind,0], train_X[train_ind,1])
-plt.show()
-
-# +
-est_label_prob = hsmm_obj.result_["u_xi"]
-est_label_arg = np.argmax(est_label_prob, axis = 1)
-
-### 色をtrueと揃えるための処理
-fitted_est_label_arg = est_label_arg.copy()
-fitted_est_label_arg[np.where(est_label_arg == 1)[0]] = 1
-fitted_est_label_arg[np.where(est_label_arg == 3)[0]] = 2
-fitted_est_label_arg[np.where(est_label_arg == 4)[0]] = 0
-
-for k in np.unique(fitted_est_label_arg):
-    train_ind = np.where(fitted_est_label_arg == k)[0]
-    plt.scatter(train_X[train_ind,0], train_X[train_ind,1])
-plt.show()
-
-# +
-est_label_prob = gmm_cov_obj.result_["u_xi"]
-est_label_arg = np.argmax(est_label_prob, axis = 1)
-
-### 色をtrueと揃えるための処理
-fitted_est_label_arg = est_label_arg.copy()
-fitted_est_label_arg[np.where(est_label_arg == 3)[0]] = 0
-fitted_est_label_arg[np.where(est_label_arg == 1)[0]] = 2
-fitted_est_label_arg[np.where(est_label_arg == 2)[0]] = 1
-
-for k in np.unique(fitted_est_label_arg):
-    train_ind = np.where(fitted_est_label_arg == k)[0]
-    plt.scatter(train_X[train_ind,0], train_X[train_ind,1])
-plt.show()
-# -
-
-# # コンポーネントの分布がt分布の場合
-# + $\nu = 1$の場合(分散なし, 期待値なしの場合)
+
+for k in np.unique(fitted_est_label_arg):
+    train_ind = np.where(fitted_est_label_arg == k)[0]
+    plt.scatter(train_X[train_ind,0], train_X[train_ind,1])
+plt.show()
+# -
+
+# # コンポーネントの分布がラプラス分布の場合
 
 # +
 gerror_gmm_diag = np.zeros(len(data_seeds))
@@ -546,14 +538,10 @@
 cklerror_hsmm = np.zeros(len(data_seeds))
 c01error_hsmm = np.zeros(len(data_seeds))
 
-true_df = 1
-=======
-true_df = 1.9
->>>>>>> bd4ef650
 for i, data_seed in enumerate(data_seeds):
     ### データを生成する
-    (train_X, train_label, train_label_arg) = StudentMixtureModel.rvs(true_ratio, true_b, true_s, size = n, data_seed = data_seed, df = true_df)
-    (test_X, test_label, test_label_arg) = StudentMixtureModel.rvs(true_ratio, true_b, true_s, size = N, df = true_df)
+    (train_X, train_label, train_label_arg) = LaplaceMixtureModel.rvs(true_ratio, true_b, true_s, size = n, data_seed = data_seed)
+    (test_X, test_label, test_label_arg) = LaplaceMixtureModel.rvs(true_ratio, true_b, true_s, size = N)
     
     gmm_diag_obj = GaussianMixtureModelVB(K = K[0],
                                      pri_alpha = pri_params["pri_alpha"], pri_beta = pri_params["pri_beta"], pri_gamma = pri_params["pri_gamma"], pri_delta = pri_params["pri_delta"], 
@@ -570,7 +558,7 @@
                                          iteration = 1000, restart_num=learning_num, learning_seed=data_seed + learning_seed_offset)
     hsmm_obj.fit(train_X)
     
-    posterior_true_logprob = StudentMixtureModel().latent_posterior_logprob(train_X, true_ratio, true_b, true_s, df = true_df)
+    posterior_true_logprob = LaplaceMixtureModel().latent_posterior_logprob(train_X, true_ratio, true_b, true_s)
     cklerror_gmm_diag[i] = gmm_diag_obj.score_latent_kl(posterior_true_logprob)[0]/len(train_X)
     cklerror_gmm_cov[i] = gmm_cov_obj.score_latent_kl(posterior_true_logprob)[0]/len(train_X)
     cklerror_hsmm[i] = hsmm_obj.score_latent_kl(posterior_true_logprob)[0]/len(train_X)
@@ -579,7 +567,7 @@
     c01error_gmm_cov[i] = gmm_cov_obj.score_clustering(train_label_arg)[0]/len(train_X)
     c01error_hsmm[i] = hsmm_obj.score_clustering(train_label_arg)[0]/len(train_X)
     
-    true_empirical_entropy = -StudentMixtureModel.logpdf(test_X, true_ratio, true_b, true_s, df = true_df)
+    true_empirical_entropy = -LaplaceMixtureModel.logpdf(test_X, true_ratio, true_b, true_s)
     gerror_gmm_diag[i] = (-true_empirical_entropy - gmm_diag_obj.predict_logproba(test_X))/len(test_X)
     gerror_gmm_cov[i] = (-true_empirical_entropy - gmm_cov_obj.predict_logproba(test_X))/len(test_X)
     gerror_hsmm[i] = (-true_empirical_entropy - hsmm_obj.predict_logproba(test_X))/len(test_X)
@@ -607,7 +595,39 @@
 
 ### 色をtrueと揃えるための処理
 fitted_est_label_arg = np.zeros(len(est_label_arg))
+fitted_est_label_arg[np.where(est_label_arg == 1)[0]] = 0
+fitted_est_label_arg[np.where(est_label_arg == 2)[0]] = 1
+fitted_est_label_arg[np.where(est_label_arg == 3)[0]] = 2
+fitted_est_label_arg[np.where(est_label_arg == 4)[0]] = 3
+
+for k in np.unique(fitted_est_label_arg):
+    train_ind = np.where(fitted_est_label_arg == k)[0]
+    plt.scatter(train_X[train_ind,0], train_X[train_ind,1])
+plt.show()
+
+# +
+est_label_prob = hsmm_obj.result_["u_xi"]
+est_label_arg = np.argmax(est_label_prob, axis = 1)
+
+### 色をtrueと揃えるための処理
+fitted_est_label_arg = est_label_arg.copy()
+fitted_est_label_arg[np.where(est_label_arg == 1)[0]] = 2
+fitted_est_label_arg[np.where(est_label_arg == 2)[0]] = 0
+fitted_est_label_arg[np.where(est_label_arg == 4)[0]] = 1
+
+for k in np.unique(fitted_est_label_arg):
+    train_ind = np.where(fitted_est_label_arg == k)[0]
+    plt.scatter(train_X[train_ind,0], train_X[train_ind,1])
+plt.show()
+
+# +
+est_label_prob = gmm_cov_obj.result_["u_xi"]
+est_label_arg = np.argmax(est_label_prob, axis = 1)
+
+### 色をtrueと揃えるための処理
+fitted_est_label_arg = est_label_arg.copy()
 fitted_est_label_arg[np.where(est_label_arg == 0)[0]] = 2
+fitted_est_label_arg[np.where(est_label_arg == 1)[0]] = 3
 fitted_est_label_arg[np.where(est_label_arg == 3)[0]] = 0
 fitted_est_label_arg[np.where(est_label_arg == 4)[0]] = 1
 
@@ -615,45 +635,9 @@
     train_ind = np.where(fitted_est_label_arg == k)[0]
     plt.scatter(train_X[train_ind,0], train_X[train_ind,1])
 plt.show()
-
-# +
-est_label_prob = hsmm_obj.result_["u_xi"]
-est_label_arg = np.argmax(est_label_prob, axis = 1)
-
-### 色をtrueと揃えるための処理
-fitted_est_label_arg = est_label_arg.copy()
-fitted_est_label_arg[np.where(est_label_arg == 0)[0]] = 0
-fitted_est_label_arg[np.where(est_label_arg == 3)[0]] = 2
-fitted_est_label_arg[np.where(est_label_arg == 4)[0]] = 1
-
-for k in np.unique(fitted_est_label_arg):
-    train_ind = np.where(fitted_est_label_arg == k)[0]
-    plt.scatter(train_X[train_ind,0], train_X[train_ind,1])
-plt.show()
-
-# +
-est_label_prob = gmm_cov_obj.result_["u_xi"]
-est_label_arg = np.argmax(est_label_prob, axis = 1)
-
-### 色をtrueと揃えるための処理
-fitted_est_label_arg = est_label_arg.copy()
-fitted_est_label_arg[np.where(est_label_arg == 1)[0]] = 0
-fitted_est_label_arg[np.where(est_label_arg == 2)[0]] = 3
-fitted_est_label_arg[np.where(est_label_arg == 3)[0]] = 1
-fitted_est_label_arg[np.where(est_label_arg == 4)[0]] = 2
-
-for k in np.unique(fitted_est_label_arg):
-    train_ind = np.where(fitted_est_label_arg == k)[0]
-    plt.scatter(train_X[train_ind,0], train_X[train_ind,1])
-plt.show()
-# -
-
-<<<<<<< HEAD
-kurtosis(train_X)
-
-=======
->>>>>>> bd4ef650
-# # コンポーネントの分布がラプラス分布の場合
+# -
+
+# # コンポーネントの分布がガンベル分布の場合
 
 # +
 gerror_gmm_diag = np.zeros(len(data_seeds))
@@ -670,8 +654,8 @@
 
 for i, data_seed in enumerate(data_seeds):
     ### データを生成する
-    (train_X, train_label, train_label_arg) = LaplaceMixtureModel.rvs(true_ratio, true_b, true_s, size = n, data_seed = data_seed)
-    (test_X, test_label, test_label_arg) = LaplaceMixtureModel.rvs(true_ratio, true_b, true_s, size = N)
+    (train_X, train_label, train_label_arg) = GumbelMixtureModel.rvs(true_ratio, true_b, true_s, size = n, data_seed = data_seed)
+    (test_X, test_label, test_label_arg) = GumbelMixtureModel.rvs(true_ratio, true_b, true_s, size = N)
     
     gmm_diag_obj = GaussianMixtureModelVB(K = K[0],
                                      pri_alpha = pri_params["pri_alpha"], pri_beta = pri_params["pri_beta"], pri_gamma = pri_params["pri_gamma"], pri_delta = pri_params["pri_delta"], 
@@ -688,7 +672,7 @@
                                          iteration = 1000, restart_num=learning_num, learning_seed=data_seed + learning_seed_offset)
     hsmm_obj.fit(train_X)
     
-    posterior_true_logprob = LaplaceMixtureModel().latent_posterior_logprob(train_X, true_ratio, true_b, true_s)
+    posterior_true_logprob = GumbelMixtureModel().latent_posterior_logprob(train_X, true_ratio, true_b, true_s)
     cklerror_gmm_diag[i] = gmm_diag_obj.score_latent_kl(posterior_true_logprob)[0]/len(train_X)
     cklerror_gmm_cov[i] = gmm_cov_obj.score_latent_kl(posterior_true_logprob)[0]/len(train_X)
     cklerror_hsmm[i] = hsmm_obj.score_latent_kl(posterior_true_logprob)[0]/len(train_X)
@@ -697,7 +681,7 @@
     c01error_gmm_cov[i] = gmm_cov_obj.score_clustering(train_label_arg)[0]/len(train_X)
     c01error_hsmm[i] = hsmm_obj.score_clustering(train_label_arg)[0]/len(train_X)
     
-    true_empirical_entropy = -LaplaceMixtureModel.logpdf(test_X, true_ratio, true_b, true_s)
+    true_empirical_entropy = -GumbelMixtureModel.logpdf(test_X, true_ratio, true_b, true_s)
     gerror_gmm_diag[i] = (-true_empirical_entropy - gmm_diag_obj.predict_logproba(test_X))/len(test_X)
     gerror_gmm_cov[i] = (-true_empirical_entropy - gmm_cov_obj.predict_logproba(test_X))/len(test_X)
     gerror_hsmm[i] = (-true_empirical_entropy - hsmm_obj.predict_logproba(test_X))/len(test_X)
@@ -719,120 +703,6 @@
     train_ind = np.where(train_label_arg == k)[0]
     plt.scatter(train_X[train_ind,0], train_X[train_ind,1])
 
-# +
-est_label_prob = gmm_diag_obj.result_["u_xi"]
-est_label_arg = np.argmax(est_label_prob, axis = 1)
-
-### 色をtrueと揃えるための処理
-fitted_est_label_arg = np.zeros(len(est_label_arg))
-fitted_est_label_arg[np.where(est_label_arg == 1)[0]] = 0
-fitted_est_label_arg[np.where(est_label_arg == 2)[0]] = 1
-fitted_est_label_arg[np.where(est_label_arg == 3)[0]] = 2
-fitted_est_label_arg[np.where(est_label_arg == 4)[0]] = 3
-
-for k in np.unique(fitted_est_label_arg):
-    train_ind = np.where(fitted_est_label_arg == k)[0]
-    plt.scatter(train_X[train_ind,0], train_X[train_ind,1])
-plt.show()
-
-# +
-est_label_prob = hsmm_obj.result_["u_xi"]
-est_label_arg = np.argmax(est_label_prob, axis = 1)
-
-### 色をtrueと揃えるための処理
-fitted_est_label_arg = est_label_arg.copy()
-fitted_est_label_arg[np.where(est_label_arg == 1)[0]] = 2
-fitted_est_label_arg[np.where(est_label_arg == 2)[0]] = 0
-fitted_est_label_arg[np.where(est_label_arg == 4)[0]] = 1
-
-for k in np.unique(fitted_est_label_arg):
-    train_ind = np.where(fitted_est_label_arg == k)[0]
-    plt.scatter(train_X[train_ind,0], train_X[train_ind,1])
-plt.show()
-
-# +
-est_label_prob = gmm_cov_obj.result_["u_xi"]
-est_label_arg = np.argmax(est_label_prob, axis = 1)
-
-### 色をtrueと揃えるための処理
-fitted_est_label_arg = est_label_arg.copy()
-fitted_est_label_arg[np.where(est_label_arg == 0)[0]] = 2
-fitted_est_label_arg[np.where(est_label_arg == 1)[0]] = 3
-fitted_est_label_arg[np.where(est_label_arg == 3)[0]] = 0
-fitted_est_label_arg[np.where(est_label_arg == 4)[0]] = 1
-
-for k in np.unique(fitted_est_label_arg):
-    train_ind = np.where(fitted_est_label_arg == k)[0]
-    plt.scatter(train_X[train_ind,0], train_X[train_ind,1])
-plt.show()
-# -
-
-# # コンポーネントの分布がガンベル分布の場合
-
-# +
-gerror_gmm_diag = np.zeros(len(data_seeds))
-cklerror_gmm_diag = np.zeros(len(data_seeds))
-c01error_gmm_diag = np.zeros(len(data_seeds))
-
-gerror_gmm_cov = np.zeros(len(data_seeds))
-cklerror_gmm_cov = np.zeros(len(data_seeds))
-c01error_gmm_cov = np.zeros(len(data_seeds))
-
-gerror_hsmm = np.zeros(len(data_seeds))
-cklerror_hsmm = np.zeros(len(data_seeds))
-c01error_hsmm = np.zeros(len(data_seeds))
-
-for i, data_seed in enumerate(data_seeds):
-    ### データを生成する
-    (train_X, train_label, train_label_arg) = GumbelMixtureModel.rvs(true_ratio, true_b, true_s, size = n, data_seed = data_seed)
-    (test_X, test_label, test_label_arg) = GumbelMixtureModel.rvs(true_ratio, true_b, true_s, size = N)
-    
-    gmm_diag_obj = GaussianMixtureModelVB(K = K[0],
-                                     pri_alpha = pri_params["pri_alpha"], pri_beta = pri_params["pri_beta"], pri_gamma = pri_params["pri_gamma"], pri_delta = pri_params["pri_delta"], 
-                                     iteration = 1000, restart_num=learning_num, learning_seed=data_seed + learning_seed_offset, method = "diag")
-    gmm_diag_obj.fit(train_X)
-    
-    gmm_cov_obj = GaussianMixtureModelVB(K = K[0],
-                                     pri_alpha = pri_params["pri_alpha"], pri_beta = pri_params["pri_beta"], pri_gamma = pri_params["pri_gamma"], pri_delta = pri_params["pri_delta"], 
-                                     iteration = 1000, restart_num=learning_num, learning_seed=data_seed + learning_seed_offset, method = "full")
-    gmm_cov_obj.fit(train_X)
-    
-    hsmm_obj = HyperbolicSecantMixtureVB(K = K[0],                                     
-                                         pri_alpha = pri_params["pri_alpha"], pri_beta = pri_params["pri_beta"], pri_gamma = pri_params["pri_gamma"], pri_delta = pri_params["pri_delta"], 
-                                         iteration = 1000, restart_num=learning_num, learning_seed=data_seed + learning_seed_offset)
-    hsmm_obj.fit(train_X)
-    
-    posterior_true_logprob = GumbelMixtureModel().latent_posterior_logprob(train_X, true_ratio, true_b, true_s)
-    cklerror_gmm_diag[i] = gmm_diag_obj.score_latent_kl(posterior_true_logprob)[0]/len(train_X)
-    cklerror_gmm_cov[i] = gmm_cov_obj.score_latent_kl(posterior_true_logprob)[0]/len(train_X)
-    cklerror_hsmm[i] = hsmm_obj.score_latent_kl(posterior_true_logprob)[0]/len(train_X)
-    
-    c01error_gmm_diag[i] = gmm_diag_obj.score_clustering(train_label_arg)[0]/len(train_X)
-    c01error_gmm_cov[i] = gmm_cov_obj.score_clustering(train_label_arg)[0]/len(train_X)
-    c01error_hsmm[i] = hsmm_obj.score_clustering(train_label_arg)[0]/len(train_X)
-    
-    true_empirical_entropy = -GumbelMixtureModel.logpdf(test_X, true_ratio, true_b, true_s)
-    gerror_gmm_diag[i] = (-true_empirical_entropy - gmm_diag_obj.predict_logproba(test_X))/len(test_X)
-    gerror_gmm_cov[i] = (-true_empirical_entropy - gmm_cov_obj.predict_logproba(test_X))/len(test_X)
-    gerror_hsmm[i] = (-true_empirical_entropy - hsmm_obj.predict_logproba(test_X))/len(test_X)
-# -
-
-print(f"""
-gerror_gmm_diag: {gerror_gmm_diag.mean()},
-gerror_gmm_cov: {gerror_gmm_cov.mean()},
-gerror_hsmm: {gerror_hsmm.mean()},
-cklerror_gmm_diag: {cklerror_gmm_diag.mean()},
-cklerror_gmm_cov: {cklerror_gmm_cov.mean()},
-cklerror_hsmm: {cklerror_hsmm.mean()},
-c01error_gmm_diag: {c01error_gmm_diag.mean()},
-c01error_gmm_cov: {c01error_gmm_cov.mean()},
-c01error_hsmm: {c01error_hsmm.mean()}
-""")
-
-for k in np.unique(train_label_arg):
-    train_ind = np.where(train_label_arg == k)[0]
-    plt.scatter(train_X[train_ind,0], train_X[train_ind,1])
-
 np.unique(est_label_arg)
 
 # +
